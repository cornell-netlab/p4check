--- conflicted
+++ resolved
@@ -1629,7 +1629,6 @@
   (*Lookup parser name, lookup control name(s) and check them in
      sequence, according to package named "main"*)
   let penv = parser_env prog in
-<<<<<<< HEAD
   let (parser_name, pipeline_names) = lookup_package prog "main" in
   let (prsr_ctx, start_state) = lookup_parser_state prog parser_name "start" in
   Printf.printf "Analyzing %d pipeline stages\n%!" (List.length pipeline_names + 1);
@@ -1638,39 +1637,3 @@
   match check_parser_state prog prsr_ctx all penv start_state Type.epsilon with
   | None -> failwith "Parser may not terminate"
   | Some typ -> check_pipelines prog all pipeline_names typ
-=======
-  (* Printf.printf "Gotten\n%!"; *)
-  (* Printf.printf "searching for main\n%!"; *)
-  let main_package = lookup_package prog "main" in
-  (* Printf.printf "concluded search, matchin\n%!"; *)
-  
-  match main_package with
-  | None -> failwith "Couldn't find main package"
-  | Some (parser_name, pipeline_names) ->
-     (* Printf.printf ">>>>>Getting instances\n%!"; *)
-     (* Printf.printf "<<<<<gotten %d instances\n%!" (HSet.length all); *)
-     lookup_parser_state prog parser_name "start"
-     >>= fun (prsr_ctx,start_state) ->
-     (* Printf.printf "Found parser and start state\n%!"; *)
-     Printf.printf "Analyzing %d pipeline stages\n%!" (List.length pipeline_names + 1);
-     Printf.printf ">>>>>>Checking %s\n%!" parser_name;
-     let all = all_insts prog (get_header_type_name prsr_ctx) in
-     check_parser_state prog prsr_ctx all penv start_state Type.epsilon 
-     >>= fun prsr_typ ->
-     Printf.printf "<<<<<< Checked %s, type has size %d \n%!" parser_name (Type.size prsr_typ);
-     List.fold_left pipeline_names
-       ~init:(Some prsr_typ)
-       ~f:(fun typ_opt name ->
-         Printf.printf ">>>>>>checking stage %s\n%!" name;
-         lookup_control_state prog name >>= fun stage ->
-         typ_opt >>= fun typ ->
-         Printf.printf "Checking %s with type of size %d\n%!" name (Type.size typ);
-         (* Type.format Format.std_formatter typ;
-          * Format.printf "@]%!\n"; Printf.printf "\n"; *)
-         let outtyp = check_control prog all stage typ in
-         Printf.printf "<<<<<<<< Checked %s!\n%!" name;
-         Some outtyp
-       )
->>>>>>> 3cc78643
-       
-       